--- conflicted
+++ resolved
@@ -73,22 +73,11 @@
 
     'two_stage_opamp': {
         # 训练设置
-<<<<<<< HEAD
         'epochs_pretrain': 4000,
         'patience_pretrain': 200,
         'lr_pretrain': 1e-3,
         'epochs_finetune': 10000,
         'patience_finetune': 500,
-=======
-        'RESTART_PRETRAIN': 1,
-        'PRETRAIN_SCHEDULER_CONFIGS': [  # 重复执行三次元优化
-            # --- 策略一：广泛探索 ---
-            {"T_0": 200, "T_mult": 1, "epochs_pretrain": 400},  # 第1次重启
-        ],
-        'lr_pretrain': 3e-3,
-        'epochs_finetune': 100000,
-        'patience_finetune': 1000,
->>>>>>> 262ca4d8
         'lr_finetune': 3.8e-3,
         'batch_a': 128,
         'batch_b': 64,
